import os
import importlib.resources
from zipfile import ZipFile
import numpy as np
import time
import datetime as dt
from tensorflow.keras.utils import plot_model  # req: pydot, graphviz
from tensorflow.keras.optimizers import Adam
from tensorflow.keras.models import Sequential, Model, load_model
from tensorflow.keras import optimizers, callbacks
from tensorflow.keras.layers import (
    Dense,
    Input,
    concatenate,
    Conv1D,
    MaxPool1D,
    Dropout,
    Flatten,
    BatchNormalization,
    Conv3D,
    MaxPool3D,
    GlobalAveragePooling3D,
)
from tensorflow import nn
from tensorflow.keras.metrics import RootMeanSquaredError as RMSE
from spacekit.generator.augment import augment_data, augment_image
from spacekit.analyzer.track import stopwatch
from spacekit.builder.blueprints import Blueprint

TF_CPP_MIN_LOG_LEVEL = 2


class Builder:
    """Class for building and training a neural network."""

    def __init__(
        self, train_data=None, test_data=None, blueprint=None, model_path=None
    ):
        if train_data is not None:
            self.X_train = train_data[0]
            self.y_train = train_data[1]
        if test_data is not None:
            self.X_test = test_data[0]
            self.y_test = test_data[1]
        self.blueprint = blueprint
        self.model_path = model_path
        self.batch_size = 32
        self.epochs = 60
        self.lr = 1e-4
        self.decay = [100000, 0.96]
        self.early_stopping = None
        self.callbacks = None
        self.verbose = 2
        self.ensemble = False
        self.model = None
        self.mlp = None
        self.cnn = None
        self.ann = None
        self.step_size = None
        self.steps_per_epoch = None
        self.batch_maker = None
        self.history = None
        self.name = None
        self.tx_file = None

    def load_saved_model(self, arch="ensembleSVM", compile_params=None, custom_obj={}):
        """Load saved keras model from local disk (located at the ``model_path`` attribute) or a pre-trained model from spacekit.skopes.trained_networks (if ``model_path`` attribute is None). Example for ``compile_params``: ``dict(loss="binary_crossentropy", metrics=["accuracy"], optimizer=Adam(learning_rate=optimizers.schedules.ExponentialDecay(lr=1e-4, decay_steps=100000, decay_rate=0.96, staircase=True)))``

        Parameters
        ----------
        arch : str, optional
            select a pre-trained model included from the spacekit library of trained networks ("ensembleSVM" or "calmodels"), by default "ensembleSVM"
        compile_params : dict, optional
            Compile the model using kwarg parameters, by default None

        Returns
        -------
        Keras functional Model object
            pre-trained (and/or compiled) functional Keras model.
        """
        if arch == "ensembleSVM":
            custom_obj = {
                "leaky_relu": nn.leaky_relu
            }
        if self.model_path is None:
            model_src = "spacekit.builder.trained_networks"
            archive_file = f"{arch}.zip"
            with importlib.resources.path(model_src, archive_file) as mod:
                self.model_path = mod
        if str(self.model_path).split(".")[-1] == "zip":
            self.model_path = self.unzip_model_files()
<<<<<<< HEAD
        if arch == "calmodels":
            self.model_path = os.path.join(self.model_path, self.blueprint)
        self.model = load_model(self.model_path)
=======
        self.model = load_model(self.model_path, custom_objects=custom_obj)
>>>>>>> cd393f22
        if compile_params:
            self.model = Model(inputs=self.model.inputs, outputs=self.model.outputs)
            self.model.compile(**compile_params)
        return self.model

    def unzip_model_files(self, extract_to="models"):
        """Extracts a keras model object from a zip archive

        Parameters
        ----------
        extract_to : str, optional
            directory location to extract into, by default "models"

        Returns
        -------
        string
            path to where the model archive has been extracted
        """
        os.makedirs(extract_to, exist_ok=True)
        model_base = os.path.basename(self.model_path).split(".")[0]
        with ZipFile(self.model_path, "r") as zip_ref:
            zip_ref.extractall(extract_to)
        self.model_path = os.path.join(extract_to, model_base)
        return self.model_path

    def find_tx_file(self, name="tx_data.json"):
        if self.model_path:
            tx_file = os.path.join(self.model_path, name)
        if os.path.exists(tx_file):
            self.tx_file = tx_file

    def set_build_params(
        self,
        input_shape=None,
        output_shape=None,
        layers=None,
        kernel_size=None,
        activation=None,
        cost_function=None,
        strides=None,
        optimizer=None,
        lr_sched=None,
        loss=None,
        metrics=None,
        input_name=None,
        output_name=None,
        name=None,
        algorithm=None,
    ):
        """Set custom build parameters for a Builder object.

        Parameters
        ----------
        input_shape : tuple
            shape of the inputs
        output_shape : tuple
            shape of the output
        layers: list
            sizes of hidden (dense) layers
        kernel_size : int
            size of the kernel
        activation : string
            dense layer activation
        cost_function: str
            function to update weights (calculate cost)
        strides : int
            number of strides
        optimizer : object
            type of optimizer to use
        lr_sched: bool
            use a learning_rate schedule such as ExponentialDecay
        loss : string
            loss metric to monitor
        metrics : list
            metrics for model to train on

        Returns
        -------
        self
            spacekit.builder.architect.Builder class object with updated attributes
        """
        self.input_shape = input_shape
        self.output_shape = output_shape
        self.layers = layers
        self.kernel_size = kernel_size
        self.activation = activation
        self.cost_function = cost_function
        self.strides = strides
        self.optimizer = optimizer
        self.lr_sched = lr_sched
        self.loss = loss
        self.metrics = metrics
        self.input_name = input_name
        self.output_name = output_name
        self.name = name
        return self

    def fit_params(
        self,
        batch_size=32,
        epochs=60,
        lr=1e-4,
        decay=[100000, 0.96],
        early_stopping=None,
        verbose=2,
        ensemble=False,
    ):
        """Set custom model fitting parameters as Builder object attributes.

        Parameters
        ----------
        batch_size : int, optional
            size of each training batch, by default 32
        epochs : int, optional
            number of epochs, by default 60
        lr : float, optional
            initial learning rate, by default 1e-4
        decay : list, optional
            decay_steps, decay_rate, by default [100000, 0.96]
        early_stopping : str, optional
            use an early stopping callback, by default None
        verbose : int, optional
            set the verbosity level, by default 2
        ensemble : bool, optional
            ensemble type network, by default False

        Returns
        -------
        self
            spacekit.builder.architect.Builder class object with updated fitting parameters.
        """
        self.batch_size = batch_size
        self.epochs = epochs
        self.lr = lr
        self.decay = decay
        self.early_stopping = early_stopping
        self.verbose = verbose
        self.ensemble = ensemble
        return self

    def get_blueprint(self, architecture, fitting=True):
        draft = Blueprint(architecture=architecture)
        self.set_build_params(**draft.building())
        if fitting is True:
            self.fit_params(**draft.fitting())
        return self

    def decay_learning_rate(self):
        """Set learning schedule with exponential decay

        Returns
        -------
        keras.optimizers.schedules.ExponentialDecay
            exponential decay learning rate schedule
        """
        lr_schedule = optimizers.schedules.ExponentialDecay(
            self.lr, decay_steps=self.decay[0], decay_rate=self.decay[1], staircase=True
        )
        return lr_schedule

    def set_callbacks(self, patience=15):
        """Set an early stopping callback by monitoring the model training for either accuracy or loss.  For classifiers, use 'val_accuracy' or 'val_loss'. For regression use 'val_loss' or 'val_rmse'.

        Returns
        -------
        list
            [callbacks.ModelCheckpoint, callbacks.EarlyStopping]
        """
        model_name = str(self.model.name_scope().rstrip("/"))
        checkpoint_cb = callbacks.ModelCheckpoint(
            f"{model_name}_checkpoint.h5", save_best_only=True
        )
        early_stopping_cb = callbacks.EarlyStopping(
            monitor=self.early_stopping, patience=patience
        )
        self.callbacks = [checkpoint_cb, early_stopping_cb]
        return self.callbacks

    def save_model(self, weights=True, output_path="."):
        """The model architecture, and training configuration (including the optimizer, losses, and metrics)
        are stored in saved_model.pb. The weights are saved in the variables/ directory.

        Parameters
        ----------
        weights : bool, optional
            save weights learned by the model separately also, by default True
        output_path : str, optional
            where to save the model files, by default "."
        """
        if self.name is None:
            self.name = str(self.model.name_scope().rstrip("/"))
            datestamp = dt.datetime.now().isoformat().split("T")[0]
            model_name = f"{self.name}_{datestamp}"
        else:
            model_name = self.name

        model_path = os.path.join(output_path, "models", model_name)
        weights_path = f"{model_path}/weights/ckpt"
        self.model.save(model_path)
        if weights is True:
            self.model.save_weights(weights_path)
        for root, _, files in os.walk(model_path):
            indent = "    " * root.count(os.sep)
            print("{}{}/".format(indent, os.path.basename(root)))
            for filename in files:
                print("{}{}".format(indent + "    ", filename))
        self.model_path = model_path

    def model_diagram(
        self,
        model=None,
        output_path=None,
        show_shapes=True,
        show_dtype=False,
        LR=False,
        expand_nested=True,
        show_layer_names=False,
    ):
        rank = "LR" if LR is True else "TB"
        if model is None:
            model = self.model
        if output_path is None:
            output_path = os.getcwd()
        try:
            plot_model(
                model,
                to_file=f"{output_path}/{model.name}.png",
                show_shapes=show_shapes,
                show_dtype=show_dtype,
                show_layer_names=show_layer_names,
                rankdir=rank,
                expand_nested=expand_nested,
                dpi=96,
                layer_range=None,
            )
        # TODO error handling
        except Exception as e:
            print(e)

    # TODO
    # def timer(self, func, model_name):
    #     def wrap():
    #         start = time.time()
    #         stopwatch(f"TRAINING ***{model_name}***", t0=start)
    #         func()
    #         end = time.time()
    #         stopwatch(f"TRAINING ***{model_name}***", t0=start, t1=end)
    #         return func
    #     return wrap

    # @timer

    def batch_fit(self):
        """
        Fits cnn using a batch generator of equal positive and negative number of samples, rotating randomly.

        Returns
        -------
        tf.keras.model.history
            Keras training history
        """
        model_name = str(self.model.name_scope().rstrip("/").upper())
        print("FITTING MODEL...")
        validation_data = (
            (self.X_test, self.y_test) if self.X_test is not None else None
        )

        if self.early_stopping is not None:
            self.callbacks = self.set_callbacks()

        start = time.time()
        stopwatch(f"TRAINING ***{model_name}***", t0=start)

        if self.steps_per_epoch is None or 0:
            self.steps_per_epoch = 1

        self.history = self.model.fit(
            self.batch_maker(),
            validation_data=validation_data,
            verbose=self.verbose,
            epochs=self.epochs,
            steps_per_epoch=self.steps_per_epoch,
            callbacks=self.callbacks,
        )
        end = time.time()
        stopwatch(f"TRAINING ***{model_name}***", t0=start, t1=end)
        self.model.summary()
        return self.history

    def fit(self, params=None):
        """Fit a model to the training data.

        Parameters
        ----------
        params : dictionary, optional
            set custom fit params, by default None

        Returns
        -------
        tf.keras.model.history
            Keras training history object
        """
        if params is not None:
            self.fit_params(**params)
        model_name = str(self.model.name_scope().rstrip("/").upper())
        print("FITTING MODEL...")
        validation_data = (
            (self.X_test, self.y_test) if self.X_test is not None else None
        )

        if self.early_stopping is not None:
            self.callbacks = self.set_callbacks()

        start = time.time()
        stopwatch(f"TRAINING ***{model_name}***", t0=start)

        self.history = self.model.fit(
            self.X_train,
            self.y_train,
            batch_size=self.batch_size,
            validation_data=validation_data,
            verbose=self.verbose,
            epochs=self.epochs,
            callbacks=self.callbacks,
        )
        end = time.time()
        stopwatch(f"TRAINING ***{model_name}***", t0=start, t1=end)
        self.model.summary()
        return self.history


class BuilderMLP(Builder):
    """Subclass for building and training MLP neural networks

    Parameters
    ----------
    Builder : class
        spacekit.builder.architect.Builder class object
    """

    def __init__(
        self, X_train=None, y_train=None, X_test=None, y_test=None, blueprint="mlp"
    ):
        train_data = (
            (X_train, y_train) if X_train is not None and y_train is not None else None
        )
        test_data = (
            (X_test, y_test) if X_test is not None and y_test is not None else None
        )
        super().__init__(train_data=train_data, test_data=test_data)
        # super().__init__(train_data=(X_train, y_train), test_data=(X_test, y_test))
        self.blueprint = blueprint
        self.input_shape = X_train.shape[1] if X_train is not None else None
        self.output_shape = 1
        self.layers = [18, 32, 64, 32, 18]
        self.input_name = "mlp_inputs"
        self.output_name = "mlp_output"
        self.name = "sequential_mlp"
        self.activation = "leaky_relu"
        self.cost_function = "sigmoid"
        self.lr_sched = True
        self.optimizer = Adam
        self.loss = "binary_crossentropy"
        self.metrics = ["accuracy"]
        self.step_size = X_train.shape[0] if X_train is not None else self.batch_size
        self.steps_per_epoch = self.step_size // self.batch_size
        self.batch_maker = self.batch

    def build(self):
        """Build and compile an MLP network

        Returns
        -------
        tf.keras.model
            compiled model object
        """
        # visible layer
        inputs = Input(shape=(self.input_shape,), name=self.input_name)
        # hidden layers
        x = Dense(
            self.layers[0], activation=self.activation, name=f"1_dense{self.layers[0]}"
        )(inputs)
        for i, layer in enumerate(self.layers[1:]):
            i += 1
            x = Dense(layer, activation=self.activation, name=f"{i+1}_dense{layer}")(x)
        # output layer
        if self.blueprint == "ensemble":
            self.mlp = Model(inputs, x, name="mlp_ensemble")
            return self.mlp
        else:
            self.model = Sequential()
            outputs = Dense(
                self.output_shape, activation=self.cost_function, name=self.output_name
            )(x)
            self.model = Model(inputs=inputs, outputs=outputs, name=self.name)
            if self.lr_sched is True:
                lr_schedule = self.decay_learning_rate()
            else:
                lr_schedule = self.lr
            self.model.compile(
                loss=self.loss,
                optimizer=self.optimizer(learning_rate=lr_schedule),
                metrics=self.metrics,
            )
            return self.model

    def batch(self):
        """Randomly rotates through positive and negative samples indefinitely, generating a single batch tuple of (inputs, targets) or (inputs, targets, sample_weights). If the size of the dataset is not divisible by the batch size, the last batch will be smaller than the others. An epoch finishes once `steps_per_epoch` have been seen by the model.

        Yields
        -------
        tuple
            a single batch tuple of (inputs, targets) or (inputs, targets, sample_weights).
        """
        # hb: half-batch
        hb = self.batch_size // 2
        # Returns a new array of given shape and type, without initializing.
        xb = np.empty((self.batch_size, self.X_train.shape[1]), dtype="float32")
        # y_train.shape = (2016, 1)
        yb = np.empty((self.batch_size, self.y_train.shape[1]), dtype="float32")

        pos = np.where(self.y_train[:, 0] == 1.0)[0]
        neg = np.where(self.y_train[:, 0] == 0.0)[0]

        # rotating each of the samples randomly
        while True:
            np.random.shuffle(pos)
            np.random.shuffle(neg)

            xb[:hb] = self.X_train[pos[:hb]]
            xb[hb:] = self.X_train[neg[hb : self.batch_size]]
            yb[:hb] = self.y_train[pos[:hb]]
            yb[hb:] = self.y_train[neg[hb : self.batch_size]]

            for i in range(self.batch_size):
                xb[i] = augment_data(xb[i])

            yield xb, yb


class BuilderCNN3D(Builder):
    """Subclass for building and training 3D convolutional neural networks

    Parameters
    ----------
    Builder : class
        spacekit.builder.architect.Builder class object
    """

    def __init__(
        self, X_train=None, y_train=None, X_test=None, y_test=None, blueprint="cnn3d"
    ):
        train_data = (
            (X_train, y_train) if X_train is not None and y_train is not None else None
        )
        test_data = (
            (X_test, y_test) if X_test is not None and y_test is not None else None
        )
        super().__init__(train_data=train_data, test_data=test_data)
        self.blueprint = blueprint
        self.input_shape = X_train.shape[1:] if X_train is not None else None
        self.output_shape = 1
        self.data_format = "channels_last"
        self.input_name = "cnn3d_inputs"
        self.output_name = "cnn3d_output"
        self.activation = "leaky_relu"
        self.cost_function = "sigmoid"
        self.loss = "binary_crossentropy"
        self.optimizer = Adam
        self.lr_sched = True
        self.metrics = ["accuracy"]
        self.name = "cnn3d"
        self.kernel = 3
        self.padding = "same"
        self.filters = [32, 64, 128, 256]
        self.pool = 1
        self.dense = 512
        self.dropout = 0.3
        self.step_size = (
            self.X_train.shape[0] if self.X_train is not None else self.batch_size
        )
        self.steps_per_epoch = self.step_size // self.batch_size
        self.batch_maker = self.batch

    def build(self):
        """Builds a 3D convolutional neural network for RGB image triplets"""

        inputs = Input(self.input_shape, name=self.input_name)

        x = Conv3D(
            filters=32,
            kernel_size=self.kernel,
            padding=self.padding,
            data_format=self.data_format,
            activation=self.activation,
        )(inputs)
        x = MaxPool3D(pool_size=2)(x)
        x = BatchNormalization()(x)

        for f in self.filters:
            x = Conv3D(
                filters=f,
                kernel_size=self.kernel,
                padding=self.padding,
                activation=self.activation,
            )(x)
            x = MaxPool3D(pool_size=self.pool)(x)
            x = BatchNormalization()(x)

        x = GlobalAveragePooling3D()(x)
        x = Dense(units=self.dense, activation=self.activation)(x)
        x = Dropout(self.dropout)(x)

        if self.blueprint == "ensemble":
            self.cnn = Model(inputs, x, name="cnn_ensemble")
            return self.cnn
        else:
            outputs = Dense(
                units=self.output_shape,
                activation=self.cost_function,
                name=self.output_name,
            )(x)
            if self.lr_sched is True:
                lr_schedule = self.decay_learning_rate()
            else:
                lr_schedule = self.lr
            self.model = Model(inputs, outputs, name=self.name)
            self.model.compile(
                loss=self.loss,
                optimizer=self.optimizer(learning_rate=lr_schedule),
                metrics=self.metrics,
            )
            return self.model

    def batch(self):
        """
        Gives equal number of positive and negative samples rotating randomly
        The output of the generator must be either
        - a tuple `(inputs, targets)`
        - a tuple `(inputs, targets, sample_weights)`.

        This tuple (a single output of the generator) makes a single
        batch. The last batch of the epoch is commonly smaller than the others,
        if the size of the dataset is not divisible by the batch size.
        The generator loops over its data indefinitely.
        An epoch finishes when `steps_per_epoch` batches have been seen by the model.

        """
        # hb: half-batch
        hb = self.batch_size // 2
        # Returns a new array of given shape and type, without initializing.

        xb = np.empty(
            (
                self.batch_size,
                self.X_train.shape[1],
                self.X_train.shape[2],
                self.X_train.shape[3],
                self.X_train.shape[4],
            ),
            dtype="float32",
        )

        yb = np.empty((self.batch_size, self.y_train.shape[1]), dtype="float32")

        pos = np.where(self.y_train[:, 0] == 1.0)[0]
        neg = np.where(self.y_train[:, 0] == 0.0)[0]

        # rotating each of the samples randomly
        while True:
            np.random.shuffle(pos)
            np.random.shuffle(neg)

            xb[:hb] = self.X_train[pos[:hb]]
            xb[hb:] = self.X_train[neg[hb : self.batch_size]]
            yb[:hb] = self.y_train[pos[:hb]]
            yb[hb:] = self.y_train[neg[hb : self.batch_size]]

            for i in range(self.batch_size):
                xb[i] = augment_image(xb[i])

            yield xb, yb


class BuilderEnsemble(Builder):
    """Subclass for building and training an ensemble model (stacked MLP and 3D CNN)

    Parameters
    ----------
    Builder : class
        spacekit.builder.architect.Builder class object
    """

    def __init__(
        self,
        X_train=None,
        y_train=None,
        X_test=None,
        y_test=None,
        params=None,
        input_name="svm_mixed_inputs",
        output_name="ensemble_output",
        name="ensembleSVM",
    ):
        train_data = (
            (X_train, y_train) if X_train is not None and y_train is not None else None
        )
        test_data = (
            (X_test, y_test) if X_test is not None and y_test is not None else None
        )
        super().__init__(train_data=train_data, test_data=test_data)
        self.input_name = input_name
        self.output_name = output_name
        self.name = name
        self.blueprint = "ensemble"
        self.ensemble = True
        self.lr_sched = True
        self.params = params
        self.loss = "binary_crossentropy"
        self.optimizer = Adam
        self.metrics = ["accuracy"]
        self.activation = "leaky_relu"
        self.cost_function = "sigmoid"
        self.layers = [18, 32, 64, 32, 18]
        self.output_shape = 1
        # fit params:
        self.batch_size = 32
        self.epochs = 1000
        self.lr = 1e-4
        self.decay = [100000, 0.96]
        self.early_stopping = False
        self.verbose = 2
        if params is not None:
            self.fit_params(**params)
        self.step_size = X_train[0].shape[0] if X_train is not None else self.batch_size
        self.steps_per_epoch = self.step_size // self.batch_size
        self.batch_maker = self.batch

    def ensemble_mlp(self):
        """Compiles the MLP branch of the ensemble model

        Returns
        -------
        self
            spacekit.builder.architect.Builder.BuilderEnsemble object with ``mlp`` attribute initialized
        """
        self.mlp = BuilderMLP(
            X_train=self.X_train[0],
            y_train=self.y_train,
            X_test=self.X_test[0],
            y_test=self.y_test,
            blueprint="ensemble",
        )
        # experimental (sets all attrs below)
        # self.mlp.get_blueprint("svm_mlp")
        self.mlp.input_name = "svm_regression_inputs"
        self.mlp.output_name = "svm_regression_output"
        self.mlp.name = "svm_mlp"
        self.mlp.ensemble = True
        self.mlp.input_shape = self.X_train[0].shape[1] if self.X_train else None
        self.mlp.output_shape = 1
        self.mlp.layers = [18, 32, 64, 32, 18]
        self.mlp.activation = "leaky_relu"
        self.mlp.cost_function = "sigmoid"
        self.mlp.lr_sched = True
        self.mlp.optimizer = Adam
        self.mlp.loss = "binary_crossentropy"
        self.mlp.metrics = ["accuracy"]
        self.mlp.model = self.mlp.build()
        return self.mlp

    def ensemble_cnn(self):
        """Compiles the CNN branch of the ensemble model

        Returns
        -------
        self
            spacekit.builder.architect.Builder.BuilderEnsemble object with ``cnn`` attribute initialized
        """
        self.cnn = BuilderCNN3D(
            X_train=self.X_train[1],
            y_train=self.y_train,
            X_test=self.X_test[1],
            y_test=self.y_test,
            blueprint="ensemble",
        )
        # self.cnn.get_blueprint("svm_cnn")
        self.cnn.input_name = "svm_image_inputs"
        self.cnn.output_name = "svm_image_output"
        self.cnn.name = "svm_cnn"
        self.cnn.ensemble = True
        self.cnn.input_shape = self.X_train[1].shape[1:] if self.X_train else None
        self.cnn.output_shape = 1
        self.cnn.layers = [18, 32, 64, 32, 18]
        self.cnn.activation = "leaky_relu"
        self.cnn.cost_function = "sigmoid"
        self.cnn.lr_sched = True
        self.cnn.optimizer = Adam
        self.cnn.loss = "binary_crossentropy"
        self.cnn.metrics = ["accuracy"]
        self.cnn.model = self.cnn.build()
        return self.cnn

    def build(self):
        """Builds and compiles the ensemble model

        Returns
        -------
        self
            spacekit.builder.architect.Builder.BuilderEnsemble object with ``model`` attribute initialized
        """
        self.mlp = self.ensemble_mlp()
        self.cnn = self.ensemble_cnn()
        combinedInput = concatenate([self.mlp.model.output, self.cnn.model.output])
        x = Dense(9, activation="leaky_relu", name=self.input_name)(combinedInput)
        x = Dense(1, activation="sigmoid", name=self.output_name)(x)
        self.model = Model(
            inputs=[self.mlp.model.input, self.cnn.model.input],
            outputs=x,
            name=self.name,
        )
        if self.lr_sched is True:
            lr_schedule = self.decay_learning_rate()
        else:
            lr_schedule = self.lr
        self.model.compile(
            loss=self.loss,
            optimizer=self.optimizer(learning_rate=lr_schedule),
            metrics=self.metrics,
        )
        return self.model

    def batch(self):
        """
        Gives equal number of positive and negative samples rotating randomly
        The output of the generator must be either
        - a tuple `(inputs, targets)`
        - a tuple `(inputs, targets, sample_weights)`.

        This tuple (a single output of the generator) makes a single
        batch. The last batch of the epoch is commonly smaller than the others,
        if the size of the dataset is not divisible by the batch size.
        The generator loops over its data indefinitely.
        An epoch finishes when `steps_per_epoch` batches have been seen by the model.
        """
        # hb: half-batch
        hb = self.batch_size // 2
        # Returns a new array of given shape and type, without initializing.
        xa = np.empty((self.batch_size, self.X_train[0].shape[1]), dtype="float32")
        xb = np.empty(
            (
                self.batch_size,
                self.X_train[1].shape[1],
                self.X_train[1].shape[2],
                self.X_train[1].shape[3],
                self.X_train[1].shape[4],
            ),
            dtype="float32",
        )
        yb = np.empty((self.batch_size, self.y_train.shape[1]), dtype="float32")
        pos = np.where(self.y_train[:, 0] == 1.0)[0]
        neg = np.where(self.y_train[:, 0] == 0.0)[0]
        # rotating each of the samples randomly
        while True:
            np.random.shuffle(pos)
            np.random.shuffle(neg)
            xa[:hb] = self.X_train[0][pos[:hb]]
            xa[hb:] = self.X_train[0][neg[hb : self.batch_size]]
            xb[:hb] = self.X_train[1][pos[:hb]]
            xb[hb:] = self.X_train[1][neg[hb : self.batch_size]]
            yb[:hb] = self.y_train[pos[:hb]]
            yb[hb:] = self.y_train[neg[hb : self.batch_size]]
            for i in range(self.batch_size):
                xa[i] = augment_data(xa[i])
                xb[i] = augment_image(xb[i])
            yield [xa, xb], yb


class BuilderCNN2D(Builder):
    """Subclass Builder object for 2D Convolutional Neural Networks

    Parameters
    ----------
    Builder : class
        spacekit.builder.architect.Builder.Builder object
    """

    def __init__(
        self, X_train=None, y_train=None, X_test=None, y_test=None, blueprint="cnn2d"
    ):
        train_data = (
            (X_train, y_train) if X_train is not None and y_train is not None else None
        )
        test_data = (
            (X_test, y_test) if X_test is not None and y_test is not None else None
        )
        super().__init__(train_data=train_data, test_data=test_data)
        self.blueprint = blueprint
        self.input_shape = self.X_train.shape[1:] if self.X_train else None
        self.output_shape = 1
        self.input_name = "cnn2d_inputs"
        self.output_name = "cnn2d_output"
        self.kernel = 11
        self.activation = "relu"
        self.strides = 4
        self.filters = [8, 16, 32, 64]
        self.dense = [64, 64]
        self.dropout = [0.5, 0.25]
        self.optimizer = Adam
        self.lr = 1e-5
        self.lr_sched = False
        self.loss = "binary_crossentropy"
        self.metrics = ["accuracy"]
        self.decay = None
        self.early_stopping = None
        self.batch_size = 32
        self.cost_function = "sigmoid"
        self.step_size = X_train.shape[1] if X_train else None
        self.steps_per_epoch = self.step_size // self.batch_size
        self.batch_maker = self.batch

    def build(self):
        """
        Builds and compiles a 2-dimensional Keras Functional CNN
        """
        print("BUILDING MODEL...")
        inputs = Input(self.input_shape, name=self.input_name)
        print("INPUT LAYER")
        x = Conv1D(
            filters=self.filters[0],
            kernel_size=self.kernel,
            activation=self.activation,
            input_shape=self.input_shape,
        )(inputs)
        x = MaxPool1D(strides=self.strides)(x)
        x = BatchNormalization()(x)
        count = 1
        for f in self.filters[1:]:
            x = Conv1D(
                filters=self.filters[f],
                kernel_size=self.kernel,
                activation=self.activation,
            )(x)
            x = MaxPool1D(strides=self.strides)(x)
            if count < len(self.filters):
                x = BatchNormalization()(x)
                count += 1
            else:
                x = Flatten()(x)
        print("DROPOUT")
        for drop, dense in list(zip(self.dropout, self.dense)):
            x = Dropout(drop)(x)
            x = Dense(dense, activation=self.activation)(x)
        if self.blueprint == "ensemble":
            self.cnn = Model(inputs, x, name="cnn2d_ensemble")
            return self.cnn
        else:
            print("FULL CONNECTION")
            outputs = Dense(
                units=self.output_shape,
                activation=self.cost_function,
                name=self.output_name,
            )(x)
            if self.lr_sched is True:
                lr_schedule = self.decay_learning_rate()
            else:
                lr_schedule = self.lr
            self.model = Model(inputs, outputs, name=self.name)
            self.model.compile(
                loss=self.loss,
                optimizer=self.optimizer(learning_rate=lr_schedule),
                metrics=self.metrics,
            )
            print("COMPILED")
            return self.model

    def batch(self):
        """
        Gives equal number of positive and negative samples rotating randomly
        The output of the generator must be either
        - a tuple `(inputs, targets)`
        - a tuple `(inputs, targets, sample_weights)`.

        This tuple (a single output of the generator) makes a single
        batch. Therefore, all arrays in this tuple must have the same
        length (equal to the size of this batch). Different batches may have
        different sizes.

        For example, the last batch of the epoch is commonly smaller than the others,
        if the size of the dataset is not divisible by the batch size.
        The generator is expected to loop over its data indefinitely.
        An epoch finishes when `steps_per_epoch` batches have been seen by the model.
        """
        # hb: half-batch
        hb = self.batch_size // 2

        # Returns a new array of given shape and type, without initializing.
        # x_train.shape = (5087, 3197, 2)
        xb = np.empty(
            (self.batch_size, self.X_train.shape[1], self.X_train.shape[2]),
            dtype="float32",
        )
        # y_train.shape = (5087, 1)
        yb = np.empty((self.batch_size, self.y_train.shape[1]), dtype="float32")

        pos = np.where(self.y_train[:, 0] == 1.0)[0]
        neg = np.where(self.y_train[:, 0] == 0.0)[0]

        # rotating each of the samples randomly
        while True:
            np.random.shuffle(pos)
            np.random.shuffle(neg)

            xb[:hb] = self.X_train[pos[:hb]]
            xb[hb:] = self.X_train[neg[hb : self.batch_size]]
            yb[:hb] = self.y_train[pos[:hb]]
            yb[hb:] = self.y_train[neg[hb : self.batch_size]]

            for i in range(self.batch_size):
                size = np.random.randint(xb.shape[1])
                xb[i] = np.roll(xb[i], size, axis=0)

            yield xb, yb


""" Pre-fabricated Networks (hyperparameters tuned for specific projects) """


class MemoryClassifier(BuilderMLP):
    """Builds an MLP neural network classifier object with pre-tuned params for Calcloud's Memory Bin classifier

    Args:
        MultiLayerPerceptron (object): mlp multi-classification builder object
    """

    def __init__(
        self,
        X_train=None,
        y_train=None,
        X_test=None,
        y_test=None,
        blueprint="mem_clf",
        test_idx=None,
    ):
        train_data = (
            (X_train, y_train) if X_train is not None and y_train is not None else None
        )
        test_data = (
            (X_test, y_test) if X_test is not None and y_test is not None else None
        )
        super().__init__(
            train_data=train_data, test_data=test_data, blueprint=blueprint
        )
        self.input_shape = self.X_train.shape[1] if self.X_train else 9
        self.output_shape = 4
        self.layers = [18, 32, 64, 32, 18, 9]
        self.input_name = "hst_jobs"
        self.output_name = "memory_classifier"
        self.name = "mem_clf"
        self.activation = "relu"
        self.cost_function = "softmax"
        self.lr_sched = False
        self.optimizer = Adam
        self.loss = "categorical_crossentropy"
        self.metrics = ["accuracy"]
        self.test_idx = test_idx
        self.epochs = 60
        self.batch_size = 32
        self.algorithm = "multiclass"


class MemoryRegressor(BuilderMLP):
    """Builds an MLP neural network regressor object with pre-tuned params for estimating memory allocation (GB) in Calcloud

    Args:
        MultiLayerPerceptron (object): mlp linear regression builder object
    """

    def __init__(
        self,
        X_train=None,
        y_train=None,
        X_test=None,
        y_test=None,
        blueprint="mem_reg",
        test_idx=None,
    ):
        train_data = (
            (X_train, y_train) if X_train is not None and y_train is not None else None
        )
        test_data = (
            (X_test, y_test) if X_test is not None and y_test is not None else None
        )
        super().__init__(
            train_data=train_data, test_data=test_data, blueprint=blueprint
        )
        self.input_shape = self.X_train.shape[1] if self.X_train else 9
        self.output_shape = 1
        self.layers = [18, 32, 64, 32, 18, 9]
        self.input_name = "hst_jobs"
        self.output_name = "memory_regressor"
        self.name = "mem_reg"
        self.activation = "relu"
        self.cost_function = "linear"
        self.lr_sched = False
        self.optimizer = Adam
        self.loss = "mse"
        self.metrics = [RMSE(name="rmse")]
        self.test_idx = test_idx
        self.epochs = 60
        self.batch_size = 32
        self.algorithm = "linreg"


class WallclockRegressor(BuilderMLP):
    """Builds an MLP neural network regressor object with pre-tuned params for estimating wallclock allocation (minimum execution time in seconds) in Calcloud

    Args:
        MultiLayerPerceptron (object): mlp linear regression builder object
    """

    def __init__(
        self,
        X_train=None,
        y_train=None,
        X_test=None,
        y_test=None,
        blueprint="wall_reg",
        test_idx=None,
    ):
        train_data = (
            (X_train, y_train) if X_train is not None and y_train is not None else None
        )
        test_data = (
            (X_test, y_test) if X_test is not None and y_test is not None else None
        )
        super().__init__(
            train_data=train_data, test_data=test_data, blueprint=blueprint
        )
        self.input_shape = self.X_train.shape[1] if self.X_train else 9
        self.output_shape = 1
        self.layers = [18, 32, 64, 128, 256, 128, 64, 32, 18, 9]
        self.input_name = "hst_jobs"
        self.output_name = "wallclock_regressor"
        self.name = "wall_reg"
        self.activation = "relu"
        self.cost_function = "linear"
        self.lr_sched = False
        self.optimizer = Adam
        self.loss = "mse"
        self.metrics = [RMSE(name="rmse")]
        self.test_idx = test_idx
        self.epochs = 300
        self.batch_size = 64
        self.algorithm = "linreg"<|MERGE_RESOLUTION|>--- conflicted
+++ resolved
@@ -10,6 +10,7 @@
 from tensorflow.keras import optimizers, callbacks
 from tensorflow.keras.layers import (
     Dense,
+    LeakyReLU,
     Input,
     concatenate,
     Conv1D,
@@ -21,7 +22,6 @@
     MaxPool3D,
     GlobalAveragePooling3D,
 )
-from tensorflow import nn
 from tensorflow.keras.metrics import RootMeanSquaredError as RMSE
 from spacekit.generator.augment import augment_data, augment_image
 from spacekit.analyzer.track import stopwatch
@@ -78,10 +78,6 @@
         Keras functional Model object
             pre-trained (and/or compiled) functional Keras model.
         """
-        if arch == "ensembleSVM":
-            custom_obj = {
-                "leaky_relu": nn.leaky_relu
-            }
         if self.model_path is None:
             model_src = "spacekit.builder.trained_networks"
             archive_file = f"{arch}.zip"
@@ -89,13 +85,13 @@
                 self.model_path = mod
         if str(self.model_path).split(".")[-1] == "zip":
             self.model_path = self.unzip_model_files()
-<<<<<<< HEAD
-        if arch == "calmodels":
+        if arch == "ensembleSVM":
+            custom_obj = {
+                "leaky_relu": leakyReLU
+            }
+        elif arch == "calmodels":
             self.model_path = os.path.join(self.model_path, self.blueprint)
-        self.model = load_model(self.model_path)
-=======
         self.model = load_model(self.model_path, custom_objects=custom_obj)
->>>>>>> cd393f22
         if compile_params:
             self.model = Model(inputs=self.model.inputs, outputs=self.model.outputs)
             self.model.compile(**compile_params)
