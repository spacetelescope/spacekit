import os
import glob
import pandas as pd
import numpy as np
from spacekit.extractor.scrape import MastScraper, FitsScraper, scrape_catalogs
from spacekit.preprocessor.encode import SvmEncoder


class Scrubber:
    """Base parent class for preprocessing data. Includes some basic column scrubbing methods for pandas dataframes. The heavy lifting is done via subclasses below."""

    def __init__(
        self,
        data=None,
        col_order=None,
        output_path=None,
        output_file=None,
        dropnans=True,
        save_raw=True,
    ):
        self.df = self.cache_data(cache=data)
        self.col_order = col_order
        self.output_path = output_path
        self.output_file = output_file
        self.dropnans = dropnans
        self.save_raw = save_raw
        self.data_path = None

    def cache_data(self, cache=None):
        return cache.copy() if cache is not None else cache

    def extract_matching_columns(self, cols):
        # print("\n*** Extracting FITS header prefix columns ***")
        # extracted = []
        # for c in cols:
        #     extracted += [col for col in self.df if c in col]
        # return extracted
        extract = [c for c in cols if c in self.df.columns]
        print("Extract matching columns: ", extract)
        self.df = self.df[extract]

    def col_splitter(self, splitter=".", keep=-1, make_lowercase=True):
        if make_lowercase is True:
            cols = [col.split(splitter)[keep].lower() for col in self.df.columns]
        else:
            cols = [col.split(splitter)[keep] for col in self.df.columns]
        print("Split columns: ", cols)
        return cols

    def rename_cols(self, old=None, new=None):
        print("\nRenaming columns")
        if old is None:
            old = self.df.columns
        if new is None:
            new = self.col_splitter()
        hc = dict(zip(old, new))
        self.df.rename(hc, axis="columns", inplace=True)
        print("New column names: ", self.df.columns)

    def drop_nans(self, save_backup=True):
        if self.dropnans is True:
            df_nan = self.df.copy()
            print("Searching for NaNs...")
            print(self.df.isna().sum())
<<<<<<< HEAD
            if self.df.isna().sum().values.any() > 0:
                print("Dropping NaNs")
            self.df.dropna(axis=0, inplace=True)
=======
            n = len(np.where(self.df.isna().sum().values>0)[0]) > 0
            print("Columns with NaNs: ", n)
            if n > 0:
                print("Dropping NaNs")
                self.df.dropna(axis=0, inplace=True)
                if save_backup is True:
                    self.save_csv_file(df=df_nan, pfx="nan_")
>>>>>>> 0098ea6e

    def drop_and_set_cols(self, label_cols=["label"]):
        if self.col_order is None:
            print("col_order attribute not set - skipping.")
            return self.df
        if label_cols:
            for lab in label_cols:
                if lab in self.df.columns and lab not in self.col_order:
                    self.col_order.append(lab)
        drops = [col for col in self.df.columns if col not in self.col_order]
        self.df = self.df.drop(drops, axis=1)
        self.df = self.df[self.col_order]

    def save_csv_file(self, df=None, pfx="", index_col="index"):
        """Saves dataframe to csv file on local disk.

        Parameters
        ----------
        pfx : str, optional
            Insert a prefix at start of filename, by default ""

        Returns
        -------
        str
            self.data_path where file is saved on disk.
        """
        if df is None:
            df = self.df
        self.data_path = f"{self.output_path}/{pfx}{self.output_file}.csv"
        df[index_col] = df.index
        df.to_csv(self.data_path, index=False)
        print("Data saved to: ", self.data_path)
        df.drop(index_col, axis=1, inplace=True)


class SvmScrubber(Scrubber):
    """Class for invocating standard preprocessing steps of Single Visit Mosaic regression test data.

    Parameters
    ----------
    input_path : str or Path
        path to directory containing data input files
    data : dataframe, optional
        dataframe containing raw inputs scraped from json (QA) files, by default None
    output_path : str or Path, optional
        location to save preprocessed output files, by default None
    output_file : str, optional
        file basename to assign preprocessed dataset, by default "svm_data"
    dropnans : bool, optional
        find and remove any NaNs, by default True
    save_raw : bool, optional
        save data as csv before any encoding is performed, by default True
    make_pos_list : bool, optional
        create a text file listing misaligned (label=1) datasets, by default True
    crpt : int, optional
        dataset contains synthetically corrupted data, by default 0
    make_subsamples : bool, optional
        save a random selection of aligned (label=0) datasets to text file, by default False
    """

    def __init__(
        self,
        input_path,
        data=None,
        output_path=None,
        output_file="svm_data",
        dropnans=True,
        save_raw=True,
        make_pos_list=True,
        crpt=0,
        make_subsamples=False,
    ):
        self.col_order = self.set_col_order()
        super().__init__(
            data=data,
            col_order=self.col_order,
            output_path=output_path,
            output_file=output_file,
            dropnans=dropnans,
            save_raw=save_raw,
        )
        self.input_path = input_path
        self.make_pos_list = make_pos_list
        self.crpt = crpt
        self.make_subsamples = make_subsamples
        self.set_new_cols()
        self.set_prefix_cols()

    def preprocess_data(self):
        """Main calling function to run each preprocessing step for SVM regression data."""
        # STAGE 1 scrubbing
        self.scrub_columns()
        # STAGE 2 initial encoding
        self.df = FitsScraper(self.df, self.input_path).scrape_fits()
        self.df = MastScraper(self.df).scrape_mast()
        # STAGE 3 final encoding
<<<<<<< HEAD
        self.df = SvmEncoder(self.df).encode_features()
        if self.save_raw is True:
            super().save_csv_file(pfx="raw_")
=======
        enc = SvmEncoder(self.df)
        self.df = enc.encode_features()
        enc.display_encoding()
>>>>>>> 0098ea6e
        super().drop_and_set_cols()
        # STAGE 4 target labels
        self.make_pos_label_list()
        self.add_crpt_labels()
        self.find_subsamples()
        super().save_csv_file()
        return self

    def scrub2(self):
        if self.df is None:
            self.scrub_qa_summary()
        else:
            self.scrub_qa_data()
        if self.save_raw is True:
            super().save_csv_file(pfx="raw_")
        # STAGE 3 final encoding
        self.df = SvmEncoder(self.df).encode_features()
        super().drop_and_set_cols()
        # STAGE 4 target labels
        self.make_pos_label_list()
        self.add_crpt_labels()
        self.find_subsamples()
        super().save_csv_file()

    def scrub_qa_data(self):
        self.scrub_columns()
        # STAGE 2 initial encoding
        self.df = FitsScraper(self.df, self.input_path).scrape_fits()
        self.df = MastScraper(self.df).scrape_mast()

    def scrub_qa_summary(self, fname="single_visit_mosaics*.csv", idx=0):
        """Alternative if no .json files available (QA step not run during processing)"""
        # fname = 'single_visit_mosaics_2021-10-06.csv'
        fpath = glob.glob(os.path.join(self.input_path, fname))
        if len(fpath) == 0:
            return
        data = pd.read_csv(fpath[0], index_col=idx)
        index = {}
        for i, row in data.iterrows():
            index[i] = dict(index=None, detector=None)
            prop = row["proposal"]
            visit = row["visit"]
            num = visit[-2:]
            instr, det = row["config"].split("/")
            name = f"hst_{prop}_{num}_{instr}_{det}_total_{visit}".lower()
            index[i]["index"] = name
            index[i]["detector"] = det.lower()
            index[i]["point"] = scrape_catalogs(self.input_path, name, sfx="point")
            index[i]["segment"] = scrape_catalogs(self.input_path, name, sfx="segment")
            index[i]["gaia"] = scrape_catalogs(self.input_path, name, sfx="ref")
        add_cols = {"index", "detector", "point", "segment", "gaia"}
        df_idx = pd.DataFrame.from_dict(index, orient="index", columns=add_cols)
        self.df = data.join(df_idx, how="left")
        self.df.set_index("index", inplace=True)
        super().rename_cols(
            old=["visit", "n_exposures", "target"],
            new=["dataset", "numexp", "targname"],
        )

    def scrub_columns(self):
        """Initial dataframe scrubbing to extract and rename columns, drop NaNs, and set the index."""
        split_cols = super().col_splitter()
        super().rename_cols(new=split_cols)
        super().extract_matching_columns(self.new_cols)
        super().drop_nans()
        index_data = self.split_index()
        self.df = index_data.join(self.df, how="left")
        super().rename_cols(old=["number_of_gaia_sources"], new=["gaia"])

    def set_col_order(self):
        return [
            "numexp",
            "rms_ra",
            "rms_dec",
            "nmatches",
            "point",
            "segment",
            "gaia",
            "det",
            "wcs",
            "cat",
        ]

    def set_new_cols(self):
        self.new_cols = [
            "targname",
            "ra_targ",
            "dec_targ",
            "numexp",
            "imgname",
            "point",
            "segment",
            "number_of_gaia_sources",
        ]
        return self.new_cols

    def set_prefix_cols(self):
        self.col_pfx = [
            "header",
            "gen_info",
            "number_of_sources",
            "Number_of_GAIA_sources.",  # incl. trailing period
        ]
        return self.col_pfx

    def split_index(self):
        idx_dct = {}
        for idx, _ in self.df.iterrows():
            n = str(idx)
            items = n.split("_")
            idx_dct[n] = {}
            idx_dct[n]["detector"] = items[4]
            if len(items) > 7:
                idx_dct[n]["dataset"] = "_".join(items[6:])
            else:
                idx_dct[n]["dataset"] = items[6]
        index_df = pd.DataFrame.from_dict(idx_dct, orient="index")
        return index_df

    def make_pos_label_list(self):
        """Looks for target class labels in dataframe and saves a text file listing index names of positive class. Originally this was to automate moving images into class labeled directories."""
        if self.make_pos_list is True:
            if "label" in self.df.columns:
                pos = list(self.df.loc[self.df["label"] == 1].index.values)
                if len(pos) > 0:
                    with open(f"{self.output_path}/pos.txt", "w") as f:
                        for i in pos:
                            f.writelines(f"{i}\n")
            else:
                print("No labels found - skipping")

    def add_crpt_labels(self):
        """For new synthetic datasets, adds "label" target column and assigns value of 1 to all rows.

        Returns
        -------
        dataframe
            self.df updated with label column (all values set = 1)
        """
        if self.crpt:
            labels = []
            for _ in range(len(self.df)):
                labels.append(1)
            self.df["label"] = pd.Series(labels).values
            return self.df

    def find_subsamples(self):
        """Gets a varied sampling of dataframe observations and saves to local text file. This is one way of identifying a small subset for synthetic data generation."""
        if self.make_subsamples:
            if "label" not in self.df.columns:
                return
            self.df = self.df.loc[self.df["label"] == 0]
            subsamples = []
            categories = list(self.df["cat"].unique())
            detectors = list(self.df["det"].unique())
            for d in detectors:
                det = self.df.loc[self.df["det"] == d]
                for c in categories:
                    cat = det.loc[det["cat"] == c]
                    if len(cat) > 0:
                        idx = np.random.randint(0, len(cat))
                        samp = cat.index[idx]
                        subsamples.append(samp.split("_")[-1])
            output_path = os.path.dirname(self.output_file)
            with open(f"{output_path}/subset.txt", "w") as f:
                for s in subsamples:
                    f.writelines(f"{s}\n")<|MERGE_RESOLUTION|>--- conflicted
+++ resolved
@@ -62,19 +62,9 @@
             df_nan = self.df.copy()
             print("Searching for NaNs...")
             print(self.df.isna().sum())
-<<<<<<< HEAD
             if self.df.isna().sum().values.any() > 0:
                 print("Dropping NaNs")
             self.df.dropna(axis=0, inplace=True)
-=======
-            n = len(np.where(self.df.isna().sum().values>0)[0]) > 0
-            print("Columns with NaNs: ", n)
-            if n > 0:
-                print("Dropping NaNs")
-                self.df.dropna(axis=0, inplace=True)
-                if save_backup is True:
-                    self.save_csv_file(df=df_nan, pfx="nan_")
->>>>>>> 0098ea6e
 
     def drop_and_set_cols(self, label_cols=["label"]):
         if self.col_order is None:
@@ -171,15 +161,11 @@
         self.df = FitsScraper(self.df, self.input_path).scrape_fits()
         self.df = MastScraper(self.df).scrape_mast()
         # STAGE 3 final encoding
-<<<<<<< HEAD
-        self.df = SvmEncoder(self.df).encode_features()
-        if self.save_raw is True:
-            super().save_csv_file(pfx="raw_")
-=======
         enc = SvmEncoder(self.df)
         self.df = enc.encode_features()
         enc.display_encoding()
->>>>>>> 0098ea6e
+        if self.save_raw is True:
+            super().save_csv_file(pfx="raw_")
         super().drop_and_set_cols()
         # STAGE 4 target labels
         self.make_pos_label_list()
