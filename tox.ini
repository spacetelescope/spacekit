--- conflicted
+++ resolved
@@ -4,29 +4,9 @@
     py3{9,10,11}
     check-{style,security}
     pep517
-<<<<<<< HEAD
-requires =
-    setuptools >= 42
-    pip >= 19.3.1
-isolated_build = true
-
-[testenv]
-# Suppress display of matplotlib plots generated during docs build, if any
-setenv =
-    MPLBACKEND=agg
-    devdeps: PIP_EXTRA_INDEX_URL = https://pypi.anaconda.org/astropy/simple
-
-# Pass through the following environment variables which may be needed for the CI
-passenv = HOME WINDIR LC_ALL LC_CTYPE CC CI
-
-# Run the tests in a temporary directory to make sure that we don't import
-# this package from the source tree
-changedir = .tmp/{envname}
-=======
     #test{,-oldestdeps,-devdeps}
     #test{,-cov}
     build-{docs,dist}
->>>>>>> 0936eff4
 
 # tox environments are constructed with so-called 'factors' (or terms)
 # separated by hyphens, e.g. test-devdeps-cov. Lines below starting with factor:
@@ -79,10 +59,6 @@
     python -m build --sdist .
     twine check dist/*
 
-<<<<<<< HEAD
-    devdeps: astropy>=0.0.dev0
-=======
->>>>>>> 0936eff4
 
 [testenv]
 # Run the tests in a temporary directory to make sure that we don't import
@@ -100,6 +76,7 @@
     pytest \
     cov: --cov=. --cov-config=setup.cfg --cov-report=xml \
     xdist: -n auto \
+    devdeps: astropy>=0.0.dev0
     {toxinidir} \
     {posargs}
 
@@ -107,6 +84,7 @@
 setenv = 
     MPLBACKEND=agg
     TF_CPP_MIN_LOG_LEVEL=2
+    devdeps: PIP_EXTRA_INDEX_URL = https://pypi.anaconda.org/astropy/simple
 
 ## Pass through the following environment variables which may be needed for the CI
 passenv = 
